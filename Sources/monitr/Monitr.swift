--- conflicted
+++ resolved
@@ -25,9 +25,9 @@
     case mp4v2 = "mp4track"
     case ffmpeg
     case mkvtoolnix = "mkvpropedit"
-    case transcode_video = "transcode-video"
-
-    static let all: [Dependency] = [.handbrake, .mp4v2, .ffmpeg, .mkvtoolnix, .transcode_video]
+    case transcodeVideo = "transcode-video"
+
+    static let all: [Dependency] = [.handbrake, .mp4v2, .ffmpeg, .mkvtoolnix, .transcodeVideo]
 }
 
 /// Checks the downloads directory for new content to add to Plex
@@ -43,16 +43,15 @@
     private var cronStart: CronJob?
     private var cronEnd: CronJob?
     private lazy var conversionQueueFilename: String = { return "conversionqueue.\(M.self).json" }()
-    private var conversionCallback: (M, SwiftyBeaver.Type) -> () = { convertibleMedia, logger in
+    private var conversionCallback: (M, SwiftyBeaver.Type) -> MediaState = { convertibleMedia, logger in
         do {
             let state = try (convertibleMedia as! ConvertibleMedia).convert(logger)
             logger.verbose("Completed '\(convertibleMedia.path)' media file conversion with state: \(state)")
-            switch state {
-            default: return
-            }
+            return state
         } catch {
             logger.error("Error while converting \(M.self) media: \(error)")
         }
+        return .failed(.converting, convertibleMedia)
     }
 
     /// Whether or not media is currently being migrated to Plex. Automatically
@@ -178,26 +177,7 @@
         })
 
         if conversionQueue == nil {
-<<<<<<< HEAD
-            conversionQueue = AutoAsyncQueue<M, MediaState>(maxSimultaneous: config.convertThreads, logger: config.logger) { convertibleMedia in
-                do {
-                    let state = try (convertibleMedia as! ConvertibleMedia).convert(self.config.logger)
-                    switch state {
-                    case .success:
-                        self.config.logger.info("Finished converting media! Moving now")
-                        return try (convertibleMedia as! ConvertibleMedia).move(to: self.config.plexDirectory, logger: self.config.logger)
-                    default:
-                        self.config.logger.info("Failed converting media! \(state)")
-                        return state
-                    }
-                } catch {
-                    self.config.logger.error("Error while converting \(M.self) media: \(error)")
-                    return .failed(.converting, convertibleMedia)
-                }
-            }
-=======
-            conversionQueue = AutoAsyncQueue<M>(maxSimultaneous: config.convertThreads, logger: config.logger, callback: self.conversionCallback)
->>>>>>> 0c99d911
+            conversionQueue = AutoAsyncQueue<M, MediaState>(maxSimultaneous: config.convertThreads, logger: config.logger, callback: self.conversionCallback)
         }
 
         if config.convertImmediately {
@@ -324,23 +304,7 @@
 
         let conversionQueueFile = config.configFile.parent + conversionQueueFilename
         if conversionQueueFile.exists && conversionQueueFile.isFile {
-<<<<<<< HEAD
-            conversionQueue = try AutoAsyncQueue<M, MediaState>(fromFile: conversionQueueFile, with: logger) { convertibleMedia in
-                do {
-                    let state = try convertibleMedia.convert(self.config.logger)
-                    switch state {
-                    case .success:
-                        return try (convertibleMedia as! ConvertibleMedia).move(to: self.config.plexDirectory, logger: self.config.logger)
-                    default: return state
-                    }
-                } catch {
-                    self.config.logger.error("Error while converting \(M.self) media: \(error)")
-                    return .failed(.converting, convertibleMedia)
-                }
-            }
-=======
-            conversionQueue = try AutoAsyncQueue<M>(fromFile: conversionQueueFile, with: config.logger, callback: self.conversionCallback)
->>>>>>> 0c99d911
+            conversionQueue = try AutoAsyncQueue<M, MediaState>(fromFile: conversionQueueFile, with: config.logger, callback: self.conversionCallback)
         }
 
         if config.convert && !config.convertImmediately {
